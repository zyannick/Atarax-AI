name: AtaraxAI CI/CD

on:
  push:
    branches: [ main, dev ]
  pull_request:
    branches: [ main, dev ]

jobs:
  test_and_lint_backend:
    name: Test & Lint Backend
    runs-on: ubuntu-latest
    steps:
      - name: Checkout repository
        uses: actions/checkout@v4

      - name: Set up Python 3.12
        uses: actions/setup-python@v5
        with:
          python-version: '3.12'

      - name: Install build dependencies
        run: |
          sudo apt-get update
          sudo apt-get install -y --no-install-recommends \
            build-essential cmake libgomp1 libcurl4-openssl-dev ccache portaudio19-dev python3-pyaudio

      - name: Create and activate Python venv
        run: |
          python -m venv .venv
          echo "VIRTUAL_ENV=$PWD/.venv" >> $GITHUB_ENV
          echo "PATH=$PWD/.venv/bin:$PATH" >> $GITHUB_ENV
          python -m pip install --upgrade pip setuptools wheel

      - name: Build C++ extension and install Python dependencies
        run: |
          ./install.sh --clean
          python -m pip install -e .[dev]

      - name: Download test models
        run: |
          mkdir -p test_assets
          wget -q -O test_assets/tinyllama.gguf "https://huggingface.co/TheBloke/TinyLlama-1.1B-Chat-v1.0-GGUF/resolve/main/tinyllama-1.1b-chat-v1.0.Q2_K.gguf"
          wget -q -O test_assets/ggml-tiny.en.bin "https://huggingface.co/ggerganov/whisper.cpp/resolve/main/ggml-tiny.en.bin"

      - name: Run C++ Unit Tests
        run: |
          cd build/ataraxai/hegemonikon/
          ctest --output-on-failure --verbose

      - name: Run Python Unit Tests
        run: |
          pytest -m unit --cov=ataraxai --cov-report=term-missing
<<<<<<< HEAD

      - name: Run Python Integration Tests
        if: github.event_name == 'pull_request' && github.base_ref == 'refs/heads/main' || github.ref == 'refs/heads/main'
        env:
          HF_TOKEN: ${{ secrets.HF_TOKEN }}
        run: |
          pytest -m integration --cov=ataraxai --cov-report=term-missing

      - name: Lint with Ruff
        run: |
          ruff check ataraxai

      - name: Type Check with MyPy
        run: |
          mypy ataraxai

=======

      - name: Run Python Integration Tests
        if: github.event_name == 'pull_request' && github.base_ref == 'refs/heads/main' || github.ref == 'refs/heads/main'
        env:
          HF_TOKEN: ${{ secrets.HF_TOKEN }}
        run: |
          pytest -m integration --cov=ataraxai --cov-report=term-missing

      - name: Lint with Ruff
        run: |
          ruff check ataraxai

      - name: Type Check with MyPy
        run: |
          mypy ataraxai

>>>>>>> 7aea83a8

  build_desktop_release:
    name: Build Desktop App on ${{ matrix.os }}
    needs: test_and_lint_backend
    if: github.event_name == 'push' && github.ref == 'refs/heads/main'
    strategy:
      matrix:
        os: [ubuntu-latest, macos-latest, windows-latest]
    runs-on: ${{ matrix.os }}
    steps:
      - uses: actions/checkout@v4
      - uses: actions/setup-node@v4
        with: { node-version: '20' }
      - uses: actions/setup-python@v5
        with: { python-version: '3.12' }
<<<<<<< HEAD

      - name: Install uv build tool
        run: pip install uv
=======
>>>>>>> 7aea83a8

      - name: Install Rust
        run: rustup update stable && rustup default stable

      - name: Install Tauri CLI
        run: npm install -g @tauri-apps/cli

      - name: Install Linux dependencies
        if: matrix.os == 'ubuntu-latest'
        run: |
          sudo apt-get update
          sudo apt-get install -y libwebkit2gtk-4.1-dev build-essential curl wget libssl-dev libgtk-3-dev libayatana-appindicator3-dev librsvg2-dev

      - name: Make build script executable
        if: matrix.os != 'windows-latest'
        run: chmod +x build_backend.sh

      - name: Install frontend dependencies
        working-directory: ./ataraxai-ui
        run: npm install

      - name: Build backend artifact
        run: ./build_backend.sh

      - name: Build Tauri application
        working-directory: ./ataraxai-ui
        run: npm run tauri build

      - name: Upload Desktop App Artifact
        uses: actions/upload-artifact@v4
        with:
          name: AtaraxAI-${{ matrix.os }}
          path: |
            ataraxai-ui/src-tauri/target/release/bundle/**/*.dmg
            ataraxai-ui/src-tauri/target/release/bundle/**/*.msi
            ataraxai-ui/src-tauri/target/release/bundle/**/*.AppImage
            ataraxai-ui/src-tauri/target/release/bundle/**/*.deb


  deploy_docker:
    name: Deploy to Docker Hub
    needs: test_and_lint_backend
    if: github.event_name == 'push' && github.ref == 'refs/heads/main'
    runs-on: ubuntu-latest
    steps:
      - uses: actions/checkout@v4
      - uses: docker/setup-qemu-action@v3
      - uses: docker/setup-buildx-action@v3
      - uses: docker/login-action@v3
        with:
          username: ${{ secrets.DOCKERHUB_USERNAME }}
          password: ${{ secrets.DOCKERHUB_TOKEN }}
      - uses: docker/build-push-action@v5
        with:
          context: .
          file: ./docker/Dockerfile.cpu
          push: true
          tags: ataraxai/ataraxai:latest,ataraxai/ataraxai:${{ github.sha }}<|MERGE_RESOLUTION|>--- conflicted
+++ resolved
@@ -51,7 +51,6 @@
       - name: Run Python Unit Tests
         run: |
           pytest -m unit --cov=ataraxai --cov-report=term-missing
-<<<<<<< HEAD
 
       - name: Run Python Integration Tests
         if: github.event_name == 'pull_request' && github.base_ref == 'refs/heads/main' || github.ref == 'refs/heads/main'
@@ -68,24 +67,7 @@
         run: |
           mypy ataraxai
 
-=======
-
-      - name: Run Python Integration Tests
-        if: github.event_name == 'pull_request' && github.base_ref == 'refs/heads/main' || github.ref == 'refs/heads/main'
-        env:
-          HF_TOKEN: ${{ secrets.HF_TOKEN }}
-        run: |
-          pytest -m integration --cov=ataraxai --cov-report=term-missing
-
-      - name: Lint with Ruff
-        run: |
-          ruff check ataraxai
-
-      - name: Type Check with MyPy
-        run: |
-          mypy ataraxai
-
->>>>>>> 7aea83a8
+        
 
   build_desktop_release:
     name: Build Desktop App on ${{ matrix.os }}
@@ -101,12 +83,9 @@
         with: { node-version: '20' }
       - uses: actions/setup-python@v5
         with: { python-version: '3.12' }
-<<<<<<< HEAD
 
       - name: Install uv build tool
         run: pip install uv
-=======
->>>>>>> 7aea83a8
 
       - name: Install Rust
         run: rustup update stable && rustup default stable
