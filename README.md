# Atarax-AI

<p align="center">
  <a href="https://github.com/zyannick/Atarax-AI/actions/workflows/ci.yml"><img src="https://github.com/zyannick/Atarax-AI/actions/workflows/ci.yml/badge.svg" alt="CI/CD Pipeline"></a>
  <a href="https://coveralls.io/github/zyannick/Atarax-AI?branch=main"><img src="https://coveralls.io/repos/github/zyannick/Atarax-AI/badge.svg?branch=main" alt="Code Coverage"/></a>
  <a href="https://github.com/zyannick/Atarax-AI/releases"><img src="https://img.shields.io/github/v/release/zyannick/Atarax-AI" alt="Latest Release"></a>
  <img src="https://img.shields.io/badge/license-GPL--3.0-blue.svg" alt="License">
  <a href="https://img.shields.io/badge/platform-Linux%20%7C%20macOS%20%7C%20Windows-lightgrey.svg"><img src="https://img.shields.io/badge/platform-Linux%20%7C%20macOS%20%7C%20Windows-lightgrey.svg" alt="Platform"/></a>
</p>

<p align="center">
  <img src="https://img.shields.io/badge/Python-3776AB?style=for-the-badge&logo=python&logoColor=white" alt="Python">
  <img src="https://img.shields.io/badge/C%2B%2B-00599C?style=for-the-badge&logo=c%2B%2B&logoColor=white" alt="C++">
  <img src="https://img.shields.io/badge/Rust-000000?style=for-the-badge&logo=rust&logoColor=white" alt="Rust">
  <img src="https://img.shields.io/badge/TypeScript-3178C6?style=for-the-badge&logo=typescript&logoColor=white" alt="TypeScript">
  <br>
  <img src="https://img.shields.io/badge/FastAPI-005571?style=for-the-badge&logo=fastapi" alt="FastAPI">
  <img src="https://img.shields.io/badge/Tauri-24C8DB?style=for-the-badge&logo=tauri&logoColor=white" alt="Tauri">
  <img src="https://img.shields.io/badge/React-20232A?style=for-the-badge&logo=react&logoColor=61DAFB" alt="React">
  <img src="https://img.shields.io/badge/Docker-2496ED?style=for-the-badge&logo=docker&logoColor=white" alt="Docker">
  <img src="https://img.shields.io/badge/Prometheus-E6522C?style=for-the-badge&logo=prometheus&logoColor=white" alt="Prometheus">
</p>

## A Local, Privacy-Preserving AI Assistant Powered by llama.cpp

**Fully offline. Multi-modal. Secure. Yours.**

<<<<<<< HEAD
Atarax-AI is a full-featured AI assistant that runs entirely offline using llama.cpp, optimized for low-latency, high-accuracy inference on consumer-grade hardware. The assistant supports multi-modal inputs (text, voice, images, and videos), performs real-time reasoning, and integrates with local system APIs (all with zero cloud dependency).
=======
Atarax-AI is a full-featured AI assistant that runs entirely offline using llama.cpp, optimized for low-latency, high-accuracy inference on consumer-grade hardware. The assistant supports multi-modal inputs (text, voice, images, and videos), performs real-time reasoning, and integrates with local system APIs—all with zero cloud dependency.
>>>>>>> ff6d7f67

## Architecture Overview

> **Note**: We are currently refactoring the backend before integrating the front-end.

<img src="docs/architecture/AtaraxAI-ArchUpdate.drawio.png" alt="Architecture Diagram" width="800"/>

## 🎯 Project Vision

Create a production-ready AI assistant that:
- **100% Offline Operation** - No internet connection required after setup
- **Privacy-First Design** - All data processing happens locally
- **Consumer Hardware Optimized** - Runs efficiently on laptops and desktops
- **Multi-Modal Interaction** - Text, voice, and document processing capabilities
- **Seamless Integration** - Works with your existing workflow and applications

## ✨ Key Features

### 🧠 Core Capabilities
- **Intelligent Text Assistant** - Context-aware responses with advanced reasoning
- **Voice Interaction** - Whisper.cpp integration for natural speech processing
- **Document Processing** - Local file analysis and knowledge base creation
- **Persistent Memory** - Semantic search with long-term context retention
- **System Integration** - Calendar, file management, and task automation

### ⚡ Technical Excellence
- **Adaptive Context Management** - Sliding window techniques for optimal performance
- **Modular Architecture** - Flexible prompt engineering framework
- **Real-Time Monitoring** - Performance optimization and comprehensive logging
- **Cross-Platform Support** - Linux, macOS, and Windows compatibility

### 🔒 Security & Privacy
- **Local Key Management** - Password-derived keys, never stored on disk
- **Secure Data Deletion** - Cryptographic erasure of sensitive information
- **Zero Telemetry** - No data collection or external transmissions

## 🚀 Quick Start

We will provide soon packages for Linux/Windows/Mac. For now, you can build the docker locally. Optionnaly you can pull it from docker hub (https://hub.docker.com/repositories/ataraxai).

### Prerequisites
- Docker and Docker Compose
- NVIDIA GPU (optional, for GPU acceleration)
- 8GB+ RAM recommended

### Option 1: Docker (Recommended)

#### Pull from Docker Hub
```bash
# For the CPU version
docker pull ataraxai/ataraxai:latest
docker run -it --rm -p 8000:8000 ataraxai/ataraxai:latest
```

#### CPU Version locally
```bash
# Build the image
docker build -t ataraxai:cpu -f docker/Dockerfile.cpu .

# Run the container
docker run -it --rm -p 8000:8000 ataraxai:cpu
```

#### GPU Version locally
```bash
# Build the image
docker build -t ataraxai:gpu -f docker/Dockerfile.gpu .

# Run with GPU support
docker run --gpus all -it --rm -p 8000:8000 ataraxai:gpu
```

### Option 2: Local Installation
```bash
# Run the installation script
./install.sh

# Available options:
# --use-uv          This will create a .venv to use uv env (You need to have uv install in your OS) 
# --use-conda       Use conda environment
# --clean           Clean previous builds
# --clean-ccache    Clean C++ compilation cache
# --use-cuda        Build with CUDA support
# --only-cpp        Build only C++ components
# --cuda-arch       Specify CUDA architecture

# Start the API server
uvicorn api:app --reload --host 0.0.0.0 --port 8000
```

## 📊 Monitoring & Observability

Launch the monitoring stack to track performance and resource usage:

### Full Monitoring (CPU + GPU)
```bash
docker compose -f docker-compose.monitoring.base.yml -f docker-compose.monitoring.gpu.yml up -d
```

### CPU-Only Monitoring
```bash
docker compose -f docker/docker-compose.monitoring.base.yml up -d
```

### Access Monitoring Services
- **FastAPI Backend**: http://localhost:8000
- **Prometheus Metrics**: http://localhost:9090
- **Node Exporter**: http://localhost:9100
- **Grafana Dashboard**: http://localhost:3000

## 📚 Documentation

### API Reference
Access the interactive API documentation at http://localhost:8000/docs once the server is running.

## 🛡️ Privacy Commitment

Atarax-AI is designed with privacy as a fundamental principle:

- **No Cloud Dependency** - Everything runs on your hardware
- **No External API Calls** - Zero network requests to third-party services  
- **Local Data Storage** - All data encrypted and stored locally
- **Open Source Transparency** - Full source code inspection and auditing
- **User Control** - Complete ownership of your data and interactions

## 🤝 Contributing

We welcome contributions! Please see our [Contributing Guidelines](CONTRIBUTING.md) for details on:
- Code style and standards
- Testing requirements
- Pull request process
- Issue reporting

## 📋 Roadmap

- [ ] Desktop application with Tauri frontend
- [ ] Mobile application support
- [ ] Plugin system for custom integrations
- [ ] Advanced document understanding
- [ ] Multi-language support
- [ ] Voice synthesis capabilities

## ⚖️ License

This project is licensed under the [GNU GPLv3 License](LICENSE). You are free to use, modify, and distribute this software under the terms of the GPL.

## 🙏 Acknowledgments

Built with these amazing open-source projects:
- [llama.cpp](https://github.com/ggerganov/llama.cpp) - High-performance LLM inference
- [Whisper.cpp](https://github.com/ggerganov/whisper.cpp) - Speech recognition
- [FastAPI](https://fastapi.tiangolo.com/) - Modern Python web framework
- [Tauri](https://tauri.app/) - Cross-platform desktop applications

---

<p align="center">
  <strong>Made with ❤️ for privacy-conscious users who value local AI</strong>
</p><|MERGE_RESOLUTION|>--- conflicted
+++ resolved
@@ -25,11 +25,9 @@
 
 **Fully offline. Multi-modal. Secure. Yours.**
 
-<<<<<<< HEAD
+
 Atarax-AI is a full-featured AI assistant that runs entirely offline using llama.cpp, optimized for low-latency, high-accuracy inference on consumer-grade hardware. The assistant supports multi-modal inputs (text, voice, images, and videos), performs real-time reasoning, and integrates with local system APIs (all with zero cloud dependency).
-=======
-Atarax-AI is a full-featured AI assistant that runs entirely offline using llama.cpp, optimized for low-latency, high-accuracy inference on consumer-grade hardware. The assistant supports multi-modal inputs (text, voice, images, and videos), performs real-time reasoning, and integrates with local system APIs—all with zero cloud dependency.
->>>>>>> ff6d7f67
+
 
 ## Architecture Overview
 
