# Atarax-AI

<p align="center">
  <a href="https://github.com/zyannick/Atarax-AI/actions/workflows/ci.yml"><img src="https://github.com/zyannick/Atarax-AI/actions/workflows/ci.yml/badge.svg" alt="CI/CD Pipeline"></a>
  <a href="https://coveralls.io/github/zyannick/Atarax-AI?branch=main"><img src="https://coveralls.io/repos/github/zyannick/Atarax-AI/badge.svg?branch=main" alt="Code Coverage"/></a>
  <a href="https://github.com/zyannick/Atarax-AI/releases"><img src="https://img.shields.io/github/v/release/zyannick/Atarax-AI" alt="Latest Release"></a>
  <img src="https://img.shields.io/badge/license-GPL--3.0-blue.svg" alt="License">
  <a href="https://img.shields.io/badge/platform-Linux%20%7C%20macOS%20%7C%20Windows-lightgrey.svg"><img src="https://img.shields.io/badge/platform-Linux%20%7C%20macOS%20%7C%20Windows-lightgrey.svg" alt="Platform"/></a>
</p>

<p align="center">
  <img src="https://img.shields.io/badge/Python-3776AB?style=for-the-badge&logo=python&logoColor=white" alt="Python">
  <img src="https://img.shields.io/badge/C%2B%2B-00599C?style=for-the-badge&logo=c%2B%2B&logoColor=white" alt="C++">
  <img src="https://img.shields.io/badge/Rust-000000?style=for-the-badge&logo=rust&logoColor=white" alt="Rust">
  <img src="https://img.shields.io/badge/TypeScript-3178C6?style=for-the-badge&logo=typescript&logoColor=white" alt="TypeScript">
  <br>
  <img src="https://img.shields.io/badge/FastAPI-005571?style=for-the-badge&logo=fastapi" alt="FastAPI">
  <img src="https://img.shields.io/badge/Tauri-24C8DB?style=for-the-badge&logo=tauri&logoColor=white" alt="Tauri">
  <img src="https://img.shields.io/badge/React-20232A?style=for-the-badge&logo=react&logoColor=61DAFB" alt="React">
  <img src="https://img.shields.io/badge/Docker-2496ED?style=for-the-badge&logo=docker&logoColor=white" alt="Docker">
  <img src="https://img.shields.io/badge/Prometheus-E6522C?style=for-the-badge&logo=prometheus&logoColor=white" alt="Prometheus">
</p>

## A Local, Privacy-Preserving AI Assistant Powered by llama.cpp

**Fully offline. Multi-modal. Secure. Yours.**

Atarax-AI is a full-featured AI assistant that runs entirely offline using llama.cpp, optimized for low-latency, high-accuracy inference on consumer-grade hardware. The assistant supports multi-modal inputs (text, voice, images, and videos), performs real-time reasoning, and integrates with local system APIs (all with zero cloud dependency).


<<<<<<< HEAD
![alt text](<docs/front_end.png>)


=======
>>>>>>> 0be488e4

## Architecture Overview

> **Note**: We are currently refactoring the backend before integrating the front-end.

<img src="docs/architecture/AtaraxAI-ArchUpdate.drawio.png" alt="Architecture Diagram" width="800"/>

## 🎯 Project Vision

Create a production-ready AI assistant that:
- **100% Offline Operation** - No internet connection required after setup
- **Privacy-First Design** - All data processing happens locally
- **Consumer Hardware Optimized** - Runs efficiently on laptops and desktops
- **Multi-Modal Interaction** - Text, voice, and document processing capabilities
- **Seamless Integration** - Works with your existing workflow and applications

## ✨ Key Features

### 🧠 Core Capabilities
- **Intelligent Text Assistant** - Context-aware responses with advanced reasoning
- **Voice Interaction** - Whisper.cpp integration for natural speech processing
- **Document Processing** - Local file analysis and knowledge base creation
- **Persistent Memory** - Semantic search with long-term context retention
- **System Integration** - Calendar, file management, and task automation

### ⚡ Technical Excellence
- **Adaptive Context Management** - Sliding window techniques for optimal performance
- **Modular Architecture** - Flexible prompt engineering framework
- **Real-Time Monitoring** - Performance optimization and comprehensive logging
- **Cross-Platform Support** - Linux, macOS, and Windows compatibility

### 🔒 Security & Privacy
- **Local Key Management** - Password-derived keys, never stored on disk
- **Secure Data Deletion** - Cryptographic erasure of sensitive information
- **Zero Telemetry** - No data collection or external transmissions

## 🚀 Quick Start

We will provide soon packages for Linux/Windows/Mac. For now, you can build the docker locally. Optionnaly you can pull it from docker hub (https://hub.docker.com/repositories/ataraxai).

### Prerequisites
- Docker and Docker Compose
- NVIDIA GPU (optional, for GPU acceleration)
- 8GB+ RAM recommended

### Option 1: Docker (Recommended)

#### Pull from Docker Hub
```bash
# For the CPU version
docker pull ataraxai/ataraxai:latest
docker run -it --rm -p 8000:8000 ataraxai/ataraxai:latest
```

#### CPU Version locally
```bash
# Build the image
docker build -t ataraxai:cpu -f docker/Dockerfile.cpu .

# Run the container
docker run -it --rm -p 8000:8000 ataraxai:cpu
```

#### GPU Version locally
```bash
# Build the image
docker build -t ataraxai:gpu -f docker/Dockerfile.gpu .

# Run with GPU support
docker run --gpus all -it --rm -p 8000:8000 ataraxai:gpu
```

### Option 2: Local Installation
```bash
# Run the installation script
./install.sh

# Available options:
# --use-uv          This will create a .venv to use uv env (You need to have uv install in your OS) 
# --use-conda       Use conda environment
# --clean           Clean previous builds
# --clean-ccache    Clean C++ compilation cache
# --use-cuda        Build with CUDA support
# --only-cpp        Build only C++ components
# --cuda-arch       Specify CUDA architecture

# Start the API server
uvicorn api:app --reload --host 0.0.0.0 --port 8000
```

## 📊 Monitoring & Observability

Launch the monitoring stack to track performance and resource usage:

### Full Monitoring (CPU + GPU)
```bash
docker compose -f docker-compose.monitoring.base.yml -f docker-compose.monitoring.gpu.yml up -d
```

### CPU-Only Monitoring
```bash
docker compose -f docker/docker-compose.monitoring.base.yml up -d
```

### Access Monitoring Services
- **FastAPI Backend**: http://localhost:8000
- **Prometheus Metrics**: http://localhost:9090
- **Node Exporter**: http://localhost:9100
- **Grafana Dashboard**: http://localhost:3000

## 📚 Documentation

### API Reference
Access the interactive API documentation at http://localhost:8000/docs once the server is running.

## 🛡️ Privacy Commitment

Atarax-AI is designed with privacy as a fundamental principle:

- **No Cloud Dependency** - Everything runs on your hardware
- **No External API Calls** - Zero network requests to third-party services  
- **Local Data Storage** - All data encrypted and stored locally
- **Open Source Transparency** - Full source code inspection and auditing
- **User Control** - Complete ownership of your data and interactions

## 🤝 Contributing

We welcome contributions! Please see our [Contributing Guidelines](CONTRIBUTING.md) for details on:
- Code style and standards
- Testing requirements
- Pull request process
- Issue reporting

## 📋 Roadmap

- [ ] Desktop application with Tauri frontend
- [ ] Mobile application support
- [ ] Plugin system for custom integrations
- [ ] Advanced document understanding
- [ ] Multi-language support
- [ ] Voice synthesis capabilities

## ⚖️ License

This project is licensed under the [GNU GPLv3 License](LICENSE). You are free to use, modify, and distribute this software under the terms of the GPL.

## 🙏 Acknowledgments

Built with these amazing open-source projects:
- [llama.cpp](https://github.com/ggerganov/llama.cpp) - High-performance LLM inference
- [Whisper.cpp](https://github.com/ggerganov/whisper.cpp) - Speech recognition
- [FastAPI](https://fastapi.tiangolo.com/) - Modern Python web framework
- [Tauri](https://tauri.app/) - Cross-platform desktop applications

---

<p align="center">
  <strong>Made with ❤️ for privacy-conscious users who value local AI</strong>
</p><|MERGE_RESOLUTION|>--- conflicted
+++ resolved
@@ -28,12 +28,8 @@
 Atarax-AI is a full-featured AI assistant that runs entirely offline using llama.cpp, optimized for low-latency, high-accuracy inference on consumer-grade hardware. The assistant supports multi-modal inputs (text, voice, images, and videos), performs real-time reasoning, and integrates with local system APIs (all with zero cloud dependency).
 
 
-<<<<<<< HEAD
 ![alt text](<docs/front_end.png>)
 
-
-=======
->>>>>>> 0be488e4
 
 ## Architecture Overview
 
