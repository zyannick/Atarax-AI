<<<<<<< HEAD
import React, { useState, useEffect } from "react";
import { AppProvider, useAppStore } from "./store/AppContext";
import { LeftSidebar } from "./components/LeftSidebar";
import { RightSidebar } from "./components/RightSidebar";
import { ChatView } from "./components/ChatView";
import { RAGSettingsView } from "./components/RAGSettingsView";
import { ModelManagerView } from "./components/ModelManagerView";
import { BenchmarkView } from "./components/BenchmarkView";
import { VaultSetup } from "./components/VaultSetup";
import { VaultUnlock } from "./components/VaultUnlock";
import { VaultReinit } from "./components/VaultReinit";
import { getAppStatus, initializeVault, unlockVault, API_STATUS } from './lib/api';
import { AtaraxLogo } from "./components/AtaraxLogo";

type BackendState = "FIRST_LAUNCH" | "LOCKED" | "UNLOCKED" | "READY";

type AppStatus = "loading" | "ready" | "error";
type VaultState = "uninitialized" | "locked" | "unlocked" | "reinit";

function AppContent() {
  const { currentView } = useAppStore();
  const [appStatus, setAppStatus] = useState<AppStatus>("loading");
  const [vaultState, setVaultState] = useState<VaultState>("locked");
  const [statusError, setStatusError] = useState<string | null>(null);
  const [connectionProgress, setConnectionProgress] = useState({
    elapsed: 0,
    attempt: 0,
    status: "Initializing backend",
  });

  useEffect(() => {

    const checkBackendStatus = async () => {
      const MAX_ATTEMPTS = 50;
      const INITIAL_INTERVAL = 2000;
      const MAX_INTERVAL = 5000;

      console.log("Starting backend connection...");

      for (let attempt = 1; attempt <= MAX_ATTEMPTS; attempt++) {
        const elapsed = Math.floor(((attempt - 1) * INITIAL_INTERVAL) / 1000);
        
        let statusMessage = "Initializing backend";
        if (elapsed >= 30) statusMessage = "Starting Python backend";
        if (elapsed >= 50) statusMessage = "Loading AI models";
        if (elapsed >= 70) statusMessage = "Establishing connection";
        if (elapsed >= 90) statusMessage = "This is taking longer than expected";

        setConnectionProgress({ elapsed, attempt, status: statusMessage });

        console.log(
          `Connection attempt ${attempt}/${MAX_ATTEMPTS} (${elapsed}s elapsed)`,
        );

        try {
          const response = await getAppStatus();
          if (response.status === API_STATUS.SUCCESS) {
            console.log("Received successful response from backend:", response);
            const backendStateString = response.message.split(
              ": ",
            )[1] as BackendState;
            console.log(
              `Backend connected! Initial state: ${backendStateString}`,
            );

            switch (backendStateString) {
              case "FIRST_LAUNCH":
                setVaultState("uninitialized");
                break;
              case "LOCKED":
                setVaultState("locked");
                break;
              case "UNLOCKED":
              case "READY":
                setVaultState("unlocked");
                break;
              default:
                console.error(`Unknown backend state: ${backendStateString}`);
                setStatusError(
                  `Unexpected backend state: ${backendStateString}`,
                );
                setAppStatus("error");
                return;
            }
            setAppStatus("ready");
            return;
          }

          console.warn(
            `Backend not ready (attempt ${attempt}/${MAX_ATTEMPTS}). Response:`,
            response,
          );
        } catch (error) {
          console.warn(`Connection attempt ${attempt} failed:`, error);

          if (attempt > MAX_ATTEMPTS / 2) {
            console.error(
              "Connection attempts consistently failing. This may indicate a backend startup issue.",
            );
          }
        }

        if (attempt < MAX_ATTEMPTS) {
          const interval = Math.min(
            INITIAL_INTERVAL + Math.floor(attempt / 5) * 1000,
            MAX_INTERVAL,
          );
          await new Promise((resolve) => setTimeout(resolve, interval));
        }
      }

      const totalTime = Math.floor((MAX_ATTEMPTS * INITIAL_INTERVAL) / 1000);
      setStatusError(
        `Could not establish connection to backend after ${MAX_ATTEMPTS} attempts (${totalTime}s). ` +
          `The backend may have failed to start. Check the console for errors.`,
      );
      setAppStatus("error");
    };

    checkBackendStatus();
  }, []);


  const handleInitializeVault = async (password: string): Promise<boolean> => {
    try {
      const response = await initializeVault(password);
      if (response.status === API_STATUS.SUCCESS) {
        setVaultState("unlocked");
        return true;
      }
      throw new Error(response.message || "Initialization failed.");
    } catch (error) {
      throw error;
    }
  };

  const handleUnlockVault = async (password: string): Promise<boolean> => {
    try {
      const response = await unlockVault(password);
      if (response.status === "SUCCESS") {
        setVaultState("unlocked");
        return true;
      }
      throw new Error(response.message || "Unlock failed.");
    } catch (error) {
      throw error;
    }
  };

  const handleLockVault = () => {
    setVaultState("locked");
  };

  const handleReinitRequest = () =>
    setVaultState(vaultState === "reinit" ? "locked" : "reinit");
  const handleCancelReinit = () => setVaultState("locked");
  const handleReinitializeVault = async (
    currentPassword: string,
    newPassword: string,
  ): Promise<boolean> => {
    const unlocked = await handleUnlockVault(currentPassword);
    if (unlocked) {
      const reinitialized = await handleInitializeVault(newPassword);
      if (reinitialized) {
        setVaultState("unlocked");
        return true;
      }
    }
    return false;
  };


  if (appStatus === "loading") {
    const progress = Math.min((connectionProgress.elapsed / 60) * 100, 100);
    
    return (
      <div className="flex flex-col items-center justify-center h-screen bg-off-white">
        <AtaraxLogo className="h-20 w-20 animate-pulse" />
        
        <div className="mt-6 text-center">
          <p className="text-lg text-cognac font-medium">
            {connectionProgress.status}
            <span className="inline-block w-8 text-left">
              {".".repeat((connectionProgress.elapsed % 4))}
            </span>
          </p>
          
          <div className="mt-4 flex items-center gap-2 justify-center">
            <div className="w-48 h-1.5 bg-cognac/20 rounded-full overflow-hidden">
              <div 
                className="h-full bg-cognac transition-all duration-1000 ease-out"
                style={{ width: `${progress}%` }}
              />
            </div>
            <span className="text-sm text-cognac/70 w-12 text-right font-mono">
              {connectionProgress.elapsed}s
            </span>
          </div>
          
          {connectionProgress.elapsed > 30 && (
            <p className="mt-4 text-xs text-cognac/70 max-w-md px-4">
              The backend is taking longer than usual to start. This can happen on first launch
              or if the system is under heavy load. Please wait...
            </p>
          )}
        </div>
      </div>
    );
  }

  if (appStatus === "error") {
    return (
      <div className="flex flex-col items-center justify-center h-screen bg-off-white text-center p-4">
        <AtaraxLogo className="h-20 w-20" />
        <h2 className="mt-4 text-xl text-red-600">Connection Error</h2>
        <p className="mt-2 text-gray-600">
          Could not connect to the AtaraxAI backend.
        </p>
        <p className="mt-1 text-sm text-gray-500">{statusError}</p>
        <p className="mt-4 text-xs text-gray-500">
          Please ensure the backend is running and try restarting the
          application.
        </p>
      </div>
    );
  }

  if (vaultState === "uninitialized") {
    return <VaultSetup onInitialize={handleInitializeVault} />;
  }

  if (vaultState === "locked") {
=======
import React, { useState, useEffect } from 'react';
import { AppProvider, useAppStore } from './store/AppContext';
import { LeftSidebar } from './components/LeftSidebar';
import { RightSidebar } from './components/RightSidebar';
import { ChatView } from './components/ChatView';
import { RAGSettingsView } from './components/RAGSettingsView';
import { ModelManagerView } from './components/ModelManagerView';
import { BenchmarkView } from './components/BenchmarkView';
import { VaultSetup } from './components/VaultSetup';
import { VaultUnlock } from './components/VaultUnlock';
import { VaultReinit } from './components/VaultReinit';

// Vault utilities
const STORAGE_KEY = 'atarax_vault_hash';

const hashPassword = (password: string): string => {
  let hash = 0;
  for (let i = 0; i < password.length; i++) {
    const char = password.charCodeAt(i);
    hash = ((hash << 5) - hash) + char;
    hash = hash & hash;
  }
  return hash.toString();
};

const getVaultHash = (): string | null => {
  try {
    return localStorage.getItem(STORAGE_KEY);
  } catch {
    return null;
  }
};

const setVaultHash = (hash: string): boolean => {
  try {
    localStorage.setItem(STORAGE_KEY, hash);
    return true;
  } catch {
    return false;
  }
};

type VaultState = 'uninitialized' | 'locked' | 'unlocked' | 'reinit';

function AppContent() {
  const { currentView } = useAppStore();
  
  // Initialize vault state based on localStorage
  const [vaultState, setVaultState] = useState<VaultState>(() => {
    const storedHash = getVaultHash();
    if (!storedHash) return 'uninitialized';
    return 'locked';
  });

  // Vault handlers
  const handleInitializeVault = async (password: string): Promise<boolean> => {
    if (password.length < 6) return false;
    
    const hash = hashPassword(password);
    const success = setVaultHash(hash);
    
    if (success) {
      setVaultState('unlocked');
    }
    
    return success;
  };

  const handleUnlockVault = async (password: string): Promise<boolean> => {
    const storedHash = getVaultHash();
    if (!storedHash) return false;
    
    const inputHash = hashPassword(password);
    const success = inputHash === storedHash;
    
    if (success) {
      setVaultState('unlocked');
    }
    
    return success;
  };

  const handleLockVault = () => {
    setVaultState('locked');
  };

  const handleReinitRequest = () => {
    if (vaultState === 'reinit') {
      setVaultState('locked');
    } else {
      setVaultState('reinit');
    }
  };

  const handleReinitializeVault = async (currentPassword: string, newPassword: string): Promise<boolean> => {
    const storedHash = getVaultHash();
    if (!storedHash) return false;
    
    const currentHash = hashPassword(currentPassword);
    if (currentHash !== storedHash) return false;
    
    if (newPassword.length < 6) return false;
    
    const newHash = hashPassword(newPassword);
    const success = setVaultHash(newHash);
    
    if (success) {
      setVaultState('unlocked');
    }
    
    return success;
  };

  const handleCancelReinit = () => {
    setVaultState('locked');
  };

  // Vault UI states
  if (vaultState === 'uninitialized') {
    return <VaultSetup onInitialize={handleInitializeVault} />;
  }

  if (vaultState === 'locked') {
>>>>>>> 0cdad7c5
    return (
      <VaultUnlock
        onUnlock={handleUnlockVault}
        onReinitRequest={handleReinitRequest}
        isReinitMode={false}
      />
    );
  }

<<<<<<< HEAD
  if (vaultState === "reinit") {
=======
  if (vaultState === 'reinit') {
>>>>>>> 0cdad7c5
    return (
      <VaultReinit
        onReinitialize={handleReinitializeVault}
        onCancel={handleCancelReinit}
      />
    );
  }

  // Main app UI (unlocked state)
  const renderMainContent = () => {
    switch (currentView) {
      case "chat":
        return <ChatView />;
      case "rag-settings":
        return <RAGSettingsView />;
      case "model-manager":
        return <ModelManagerView />;
      case "benchmark":
        return <BenchmarkView />;
      default:
        return <ChatView />;
    }
  };

  return (
    <div className="h-screen w-screen bg-background text-foreground overflow-hidden">
      <div className="flex h-full">
        <LeftSidebar onLockVault={handleLockVault} />
        {renderMainContent()}
        {<RightSidebar />}
      </div>
    </div>
  );
}

export default function App() {
  return (
    <AppProvider>
      <AppContent />
    </AppProvider>
  );
}<|MERGE_RESOLUTION|>--- conflicted
+++ resolved
@@ -1,4 +1,3 @@
-<<<<<<< HEAD
 import React, { useState, useEffect } from "react";
 import { AppProvider, useAppStore } from "./store/AppContext";
 import { LeftSidebar } from "./components/LeftSidebar";
@@ -231,131 +230,6 @@
   }
 
   if (vaultState === "locked") {
-=======
-import React, { useState, useEffect } from 'react';
-import { AppProvider, useAppStore } from './store/AppContext';
-import { LeftSidebar } from './components/LeftSidebar';
-import { RightSidebar } from './components/RightSidebar';
-import { ChatView } from './components/ChatView';
-import { RAGSettingsView } from './components/RAGSettingsView';
-import { ModelManagerView } from './components/ModelManagerView';
-import { BenchmarkView } from './components/BenchmarkView';
-import { VaultSetup } from './components/VaultSetup';
-import { VaultUnlock } from './components/VaultUnlock';
-import { VaultReinit } from './components/VaultReinit';
-
-// Vault utilities
-const STORAGE_KEY = 'atarax_vault_hash';
-
-const hashPassword = (password: string): string => {
-  let hash = 0;
-  for (let i = 0; i < password.length; i++) {
-    const char = password.charCodeAt(i);
-    hash = ((hash << 5) - hash) + char;
-    hash = hash & hash;
-  }
-  return hash.toString();
-};
-
-const getVaultHash = (): string | null => {
-  try {
-    return localStorage.getItem(STORAGE_KEY);
-  } catch {
-    return null;
-  }
-};
-
-const setVaultHash = (hash: string): boolean => {
-  try {
-    localStorage.setItem(STORAGE_KEY, hash);
-    return true;
-  } catch {
-    return false;
-  }
-};
-
-type VaultState = 'uninitialized' | 'locked' | 'unlocked' | 'reinit';
-
-function AppContent() {
-  const { currentView } = useAppStore();
-  
-  // Initialize vault state based on localStorage
-  const [vaultState, setVaultState] = useState<VaultState>(() => {
-    const storedHash = getVaultHash();
-    if (!storedHash) return 'uninitialized';
-    return 'locked';
-  });
-
-  // Vault handlers
-  const handleInitializeVault = async (password: string): Promise<boolean> => {
-    if (password.length < 6) return false;
-    
-    const hash = hashPassword(password);
-    const success = setVaultHash(hash);
-    
-    if (success) {
-      setVaultState('unlocked');
-    }
-    
-    return success;
-  };
-
-  const handleUnlockVault = async (password: string): Promise<boolean> => {
-    const storedHash = getVaultHash();
-    if (!storedHash) return false;
-    
-    const inputHash = hashPassword(password);
-    const success = inputHash === storedHash;
-    
-    if (success) {
-      setVaultState('unlocked');
-    }
-    
-    return success;
-  };
-
-  const handleLockVault = () => {
-    setVaultState('locked');
-  };
-
-  const handleReinitRequest = () => {
-    if (vaultState === 'reinit') {
-      setVaultState('locked');
-    } else {
-      setVaultState('reinit');
-    }
-  };
-
-  const handleReinitializeVault = async (currentPassword: string, newPassword: string): Promise<boolean> => {
-    const storedHash = getVaultHash();
-    if (!storedHash) return false;
-    
-    const currentHash = hashPassword(currentPassword);
-    if (currentHash !== storedHash) return false;
-    
-    if (newPassword.length < 6) return false;
-    
-    const newHash = hashPassword(newPassword);
-    const success = setVaultHash(newHash);
-    
-    if (success) {
-      setVaultState('unlocked');
-    }
-    
-    return success;
-  };
-
-  const handleCancelReinit = () => {
-    setVaultState('locked');
-  };
-
-  // Vault UI states
-  if (vaultState === 'uninitialized') {
-    return <VaultSetup onInitialize={handleInitializeVault} />;
-  }
-
-  if (vaultState === 'locked') {
->>>>>>> 0cdad7c5
     return (
       <VaultUnlock
         onUnlock={handleUnlockVault}
@@ -365,11 +239,7 @@
     );
   }
 
-<<<<<<< HEAD
   if (vaultState === "reinit") {
-=======
-  if (vaultState === 'reinit') {
->>>>>>> 0cdad7c5
     return (
       <VaultReinit
         onReinitialize={handleReinitializeVault}
