--- conflicted
+++ resolved
@@ -11,11 +11,7 @@
 use tauri_plugin_shell::process::{CommandChild, CommandEvent};
 use tauri_plugin_shell::ShellExt;
 
-<<<<<<< HEAD
 
-=======
-// This struct must match the JSON output from your Python script
->>>>>>> 7b524f65
 #[derive(Debug, Clone, Serialize, Deserialize)]
 struct ApiInfo {
     port: u16,
@@ -23,18 +19,10 @@
     status: String,
 }
 
-<<<<<<< HEAD
 
 #[derive(Debug, Default)]
 struct ApiState(Mutex<Option<ApiInfo>>);
 
-=======
-// State for holding the connection details
-#[derive(Debug, Default)]
-struct ApiState(Mutex<Option<ApiInfo>>);
-
-// State for holding the handle to the running sidecar process
->>>>>>> 7b524f65
 pub struct ApiProcess(Mutex<Option<CommandChild>>);
 
 impl ApiState {
@@ -50,23 +38,12 @@
     }
 }
 
-<<<<<<< HEAD
 
 #[tauri::command]
 async fn get_api_info(state: State<'_, ApiState>) -> Result<ApiInfo, String> {
     let timeout_duration = Duration::from_secs(120);
     let start = std::time::Instant::now();
     let poll_interval = Duration::from_millis(1000); 
-=======
-// --- TAURI COMMANDS (Callable from Frontend) ---
-
-#[tauri::command]
-async fn get_api_info(state: State<'_, ApiState>) -> Result<ApiInfo, String> {
-    // Reduced timeout to 120 seconds - if Python hasn't started by then, something is wrong
-    let timeout_duration = Duration::from_secs(120);
-    let start = std::time::Instant::now();
-    let poll_interval = Duration::from_millis(1000); // Poll every 1000ms
->>>>>>> 7b524f65
 
     while start.elapsed() < timeout_duration {
         if let Some(info) = state.get_info() {
@@ -75,10 +52,6 @@
             return Ok(info);
         }
         
-<<<<<<< HEAD
-=======
-        // Log progress every 5 seconds
->>>>>>> 7b524f65
         let elapsed_secs = start.elapsed().as_secs();
         if elapsed_secs > 0 && elapsed_secs % 5 == 0 {
             println!("Still waiting for Python backend... ({}s elapsed)", elapsed_secs);
@@ -108,20 +81,12 @@
     }
 }
 
-<<<<<<< HEAD
-=======
-// --- SIDECAR MANAGEMENT LOGIC ---
->>>>>>> 7b524f65
 
 async fn start_python_sidecar(
     app_handle: AppHandle,
 ) -> Result<(), Box<dyn std::error::Error + Send + Sync>> {
     println!("Resolving path for Python sidecar executable...");
     
-<<<<<<< HEAD
-=======
-    // Fetch the managed state instances correctly from the app handle
->>>>>>> 7b524f65
     let api_state: State<ApiState> = app_handle.state();
     let api_process_state: State<ApiProcess> = app_handle.state();
 
@@ -134,24 +99,16 @@
     // This direct execution is a clean simplification from your new version.
     let (mut rx, child) = app_handle.shell().command(&executable_path).spawn()?;
     
-<<<<<<< HEAD
     *api_process_state.0.lock().unwrap() = Some(child);
 
     println!("Waiting for Python backend to emit connection details...");
     
     let mut handshake_complete = false;
-=======
-    // Store the process handle for cleanup
-    *api_process_state.0.lock().unwrap() = Some(child);
-
-    println!("Waiting for Python backend to emit connection details...");
->>>>>>> 7b524f65
 
     while let Some(event) = rx.recv().await {
         match event {
             CommandEvent::Stdout(line) => {
                 if let Ok(line_str) = String::from_utf8(line) {
-<<<<<<< HEAD
                     if !handshake_complete {
                         if let Ok(api_info) = serde_json::from_str::<ApiInfo>(&line_str) {
                             if api_info.status == "ready" {
@@ -159,14 +116,6 @@
                                 api_state.set_info(api_info);
                                 handshake_complete = true;
                             }
-=======
-                    println!("Received from Python: {}", line_str.trim());
-                    if let Ok(api_info) = serde_json::from_str::<ApiInfo>(&line_str) {
-                        if api_info.status == "ready" {
-                            println!("Backend is ready. Port: {}, Token acquired.", api_info.port);
-                            api_state.set_info(api_info);
-                            return Ok(());
->>>>>>> 7b524f65
                         }
                     } else {
                         println!("Python sidecar (stdout): {}", line_str.trim());
@@ -191,18 +140,10 @@
             _ => {}
         }
     }
-<<<<<<< HEAD
     
     Ok(())
 }
 
-=======
-
-    Err("Sidecar process closed before it became ready.".into())
-}
-
-// --- MAIN APPLICATION SETUP ---
->>>>>>> 7b524f65
 
 #[cfg_attr(mobile, tauri::mobile_entry_point)]
 pub fn run() {
